import Blob "mo:base/Blob";
import Cycles "mo:base/ExperimentalCycles";
import Nat64 "mo:base/Nat64";
import Text "mo:base/Text";
import IC "ic:aaaaa-aa";

//Actor
actor {

  //This method sends a GET request to a URL with a free API we can test.
  //This method returns Coinbase data on the exchange rate between USD and ICP
  //for a certain day.
  //The API response looks like this:
  //  [
  //     [
  //         1682978460, <-- start timestamp
  //         5.714, <-- lowest price during time range
  //         5.718, <-- highest price during range
  //         5.714, <-- price at open
  //         5.714, <-- price at close
  //         243.5678 <-- volume of ICP traded
  //     ],
  // ]

  //function to transform the response
  public query func transform({
    context : Blob;
    response : IC.http_request_result;
  }) : async IC.http_request_result {
    {
      response with headers = []; // not intersted in the headers
    };
  };

  public func get_icp_usd_exchange() : async Text {

    //1. SETUP ARGUMENTS FOR HTTP GET request
    let ONE_MINUTE : Nat64 = 60;
    let start_timestamp : Nat64 = 1682978460; //May 1, 2023 22:01:00 GMT
    let host : Text = "api.exchange.coinbase.com";
    let url = "https://" # host # "/products/ICP-USD/candles?start=" # Nat64.toText(start_timestamp) # "&end=" # Nat64.toText(start_timestamp) # "&granularity=" # Nat64.toText(ONE_MINUTE);

    // 1.2 prepare headers for the system http_request call
    let request_headers = [
<<<<<<< HEAD
        { name = "User-Agent"; value = "exchange_rate_canister" },
=======
      { name = "User-Agent"; value = "price-feed" },
>>>>>>> 574bce80
    ];

    // 1.3 The HTTP request
    let http_request : IC.http_request_args = {
      url = url;
      max_response_bytes = null; //optional for request
      headers = request_headers;
      body = null; //optional for request
      method = #get;
      transform = ?{
        function = transform;
        context = Blob.fromArray([]);
      };
    };

    //2. ADD CYCLES TO PAY FOR HTTP REQUEST

    //IC management canister will make the HTTP request so it needs cycles
    //See: https://internetcomputer.org/docs/current/motoko/main/cycles

    //The way Cycles.add() works is that it adds those cycles to the next asynchronous call
    //See:
    // - https://internetcomputer.org/docs/current/references/ic-interface-spec/#ic-http_request
    // - https://internetcomputer.org/docs/current/references/https-outcalls-how-it-works#pricing
    // - https://internetcomputer.org/docs/current/developer-docs/gas-cost
    Cycles.add<system>(230_949_972_000);

    //3. MAKE HTTPS REQUEST AND WAIT FOR RESPONSE
    let http_response : IC.http_request_result = await IC.http_request(http_request);

    //4. DECODE THE RESPONSE

    //As per the type declarations, the BODY in the HTTP response
    //comes back as Blob. Type signature:

    //public type http_request_result = {
    //     status : Nat;
    //     headers : [HttpHeader];
    //     body : Blob;
    // };

    //We need to decode that Blob that is the body into readable text.
    //To do this, we:
    //  1. Use Text.decodeUtf8() method to convert the Blob to a ?Text optional
    //  2. We use a switch to explicitly call out both cases of decoding the Blob into ?Text
    let decoded_text : Text = switch (Text.decodeUtf8(http_response.body)) {
      case (null) { "No value returned" };
      case (?y) { y };
    };

    //5. RETURN RESPONSE OF THE BODY
    //The API response will looks like this:
    //
    // ("[[1682978460,5.714,5.718,5.714,5.714,243.5678]]")
    //
    //The API response looks like this:
    //  [
    //     [
    //         1682978460, <-- start timestamp
    //         5.714, <-- lowest price during time range
    //         5.718, <-- highest price during range
    //         5.714, <-- price at open
    //         5.714, <-- price at close
    //         243.5678 <-- volume of ICP traded
    //     ],
    // ]
    decoded_text;
  };

};<|MERGE_RESOLUTION|>--- conflicted
+++ resolved
@@ -42,11 +42,7 @@
 
     // 1.2 prepare headers for the system http_request call
     let request_headers = [
-<<<<<<< HEAD
-        { name = "User-Agent"; value = "exchange_rate_canister" },
-=======
       { name = "User-Agent"; value = "price-feed" },
->>>>>>> 574bce80
     ];
 
     // 1.3 The HTTP request
