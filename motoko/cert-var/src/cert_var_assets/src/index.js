--- conflicted
+++ resolved
@@ -4,12 +4,8 @@
 import { Principal } from '@dfinity/principal'
 import { cert_var, canisterId } from '../../declarations'
 
-<<<<<<< HEAD
 const agent = new HttpAgent({});
-=======
 const agent = getDefaultAgent();
-const hostname = agent._host.hostname;
->>>>>>> 8aec99b4
 if (process.env.NODE_ENV !== "production") {
   agent.fetchRootKey();
 }
